#!/usr/bin/env python3
from flask import Flask
import os
from dotenv import load_dotenv
from flask_cors import CORS
from flask_jwt_extended import JWTManager

from .config import Config
from .services.firebase_admin import initialize_firebase_admin
from .routes.health import health_bp
from .routes.extract_text import extract_text_bp
from .routes.stt import stt_bp
from .routes.tts import tts_bp
from .routes.auth import auth_bp
from .routes.subjects import subjects_bp
<<<<<<< HEAD
from .routes.teacher_upload import teacher_upload_bp
from .routes.test_ui import test_ui_bp
=======
from .routes.ai import ai_bp
>>>>>>> 5de18d0b


def create_app() -> Flask:
    # Load env from backend/.env (one directory up from this file)
    env_path = os.path.join(os.path.dirname(__file__), "..", ".env")
    load_dotenv(dotenv_path=env_path)

    app = Flask(__name__)
    app.config.from_object(Config)

    # CORS (adjust origins if needed)
    CORS(app)
    
    # Initialize JWT Manager
    JWTManager(app)

    # Initialize Firebase Admin (if credentials provided)
    try:
        initialize_firebase_admin(app)
    except Exception:
        # Avoid crashing app startup if Firebase is not configured yet
        pass

    # Blueprints
    app.register_blueprint(health_bp, url_prefix="/api")
    app.register_blueprint(extract_text_bp, url_prefix="/api")
    app.register_blueprint(stt_bp, url_prefix="/api")
    app.register_blueprint(tts_bp, url_prefix="/api")
    app.register_blueprint(auth_bp, url_prefix="/api")
    app.register_blueprint(subjects_bp, url_prefix="/api")
<<<<<<< HEAD
    app.register_blueprint(teacher_upload_bp, url_prefix="/api")
    app.register_blueprint(test_ui_bp, url_prefix="/api")
=======
    app.register_blueprint(ai_bp, url_prefix="/api")
>>>>>>> 5de18d0b

    return app

<|MERGE_RESOLUTION|>--- conflicted
+++ resolved
@@ -13,12 +13,9 @@
 from .routes.tts import tts_bp
 from .routes.auth import auth_bp
 from .routes.subjects import subjects_bp
-<<<<<<< HEAD
 from .routes.teacher_upload import teacher_upload_bp
 from .routes.test_ui import test_ui_bp
-=======
 from .routes.ai import ai_bp
->>>>>>> 5de18d0b
 
 
 def create_app() -> Flask:
@@ -49,12 +46,9 @@
     app.register_blueprint(tts_bp, url_prefix="/api")
     app.register_blueprint(auth_bp, url_prefix="/api")
     app.register_blueprint(subjects_bp, url_prefix="/api")
-<<<<<<< HEAD
     app.register_blueprint(teacher_upload_bp, url_prefix="/api")
     app.register_blueprint(test_ui_bp, url_prefix="/api")
-=======
     app.register_blueprint(ai_bp, url_prefix="/api")
->>>>>>> 5de18d0b
 
     return app
 
