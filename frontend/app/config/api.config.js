--- conflicted
+++ resolved
@@ -7,11 +7,7 @@
 // In production, this should be your backend server URL
 // Vite uses import.meta.env instead of process.env
 // Using a simpler approach that works with Vite
-<<<<<<< HEAD
-export const API_BASE_URL = import.meta.env.VITE_API_BASE_URL || 'https://able-d.onrender.com';
-=======
 export const API_BASE_URL = import.meta.env.VITE_BACKEND_API_URL || 'http://localhost:5000';
->>>>>>> e898e46e
 
 // API Endpoints
 export const API_ENDPOINTS = {
@@ -37,25 +33,15 @@
   // Subjects
   SUBJECTS: '/api/subjects',
   
-<<<<<<< HEAD
-  // Teacher specific endpoints
-=======
   // Teacher endpoints
->>>>>>> e898e46e
   TEACHER: {
     UPLOAD: '/api/teacher/upload',
   },
   
-<<<<<<< HEAD
-  // AI Services
-  AI: {
-    PROCESS: '/api/ai',  // Handles both notes and Q&A modes
-=======
   // AI endpoints
   AI: {
     GENERATE: '/api/ai',
     HEALTH: '/api/ai/health',
->>>>>>> e898e46e
   },
 };
 
