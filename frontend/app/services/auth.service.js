/**
 * Authentication Service
 * Handles all authentication API calls for students and teachers
 * Updated to match backend API specification exactly
 */

import { API_BASE_URL } from '../config/api.config';

// Check if we're in a browser environment
const isBrowser = typeof window !== 'undefined' && typeof window.localStorage !== 'undefined';

class AuthService {
  constructor() {
    this.baseURL = `${API_BASE_URL}/api/auth`;
    this.token = isBrowser ? localStorage.getItem('accessToken') : null;
  }

  /**
   * Set authorization header with JWT token
   */
  getAuthHeaders() {
    return {
      'Content-Type': 'application/json',
      ...(this.token && { 'Authorization': `Bearer ${this.token}` })
    };
  }

  /**
   * Store authentication data
   * Backend returns: { user: {...}, accessToken: "..." }
   */
  setAuthData(data) {
    if (data.accessToken) {
      this.token = data.accessToken;
      if (isBrowser) {
        localStorage.setItem('accessToken', data.accessToken);
        localStorage.setItem('user', JSON.stringify(data.user));
        // Store school separately for easy access
        if (data.user && data.user.school) {
          localStorage.setItem('school', data.user.school);
        }
      }
    }
  }

  /**
   * Clear authentication data
   */
  clearAuthData() {
    this.token = null;
    if (isBrowser) {
      localStorage.removeItem('accessToken');
      localStorage.removeItem('user');
      localStorage.removeItem('school');
    }
  }

  /**
   * Get current user from localStorage
   */
  getCurrentUser() {
    if (!isBrowser) return null;
    const userStr = localStorage.getItem('user');
    return userStr ? JSON.parse(userStr) : null;
  }

  /**
   * Get current school from localStorage
   */
  getCurrentSchool() {
    if (!isBrowser) return null;
    const user = this.getCurrentUser();
    return user?.school || localStorage.getItem('school');
  }

  /**
   * Check if user is authenticated
   */
  isAuthenticated() {
    return !!this.token;
  }

  /**
   * Get user role from stored user data
   */
  getUserRole() {
    const user = this.getCurrentUser();
    return user?.role || null;
  }

  /**
   * Student Registration
   * Backend expects: { name, email, password, school, studentType }
   */
  async registerStudent(data) {
    try {
      const response = await fetch(`${this.baseURL}/student/register`, {
        method: 'POST',
        headers: { 'Content-Type': 'application/json' },
        body: JSON.stringify(data)
      });

      const result = await response.json();
      
      if (!response.ok) {
        throw new Error(result.error || 'Registration failed');
      }

      // Backend returns: { user: {...}, accessToken: "..." }
      this.setAuthData(result);
      return { 
        success: true, 
        data: result,
        user: result.user 
      };
    } catch (error) {
      return { success: false, error: error.message };
    }
  }

  /**
   * Student Login
   * Backend expects: { email, password }
   */
  async loginStudent(email, password) {
    try {
      const response = await fetch(`${this.baseURL}/student/login`, {
        method: 'POST',
        headers: { 'Content-Type': 'application/json' },
        body: JSON.stringify({ email, password })
      });

      const result = await response.json();
      
      if (!response.ok) {
        throw new Error(result.error || 'Login failed');
      }

      // Backend returns: { user: {...}, accessToken: "..." }
      this.setAuthData(result);
      return { 
        success: true, 
        data: result,
        user: result.user
      };
    } catch (error) {
      return { success: false, error: error.message };
    }
  }

  /**
   * Teacher Registration
   * Backend expects: { name, email, password, school }
   * Backend returns: { user: {...}, accessToken: "..." }
   */
  async registerTeacher(data) {
    try {
      // Ensure required fields are present
      const requestData = {
        name: data.name,
        email: data.email,
        password: data.password,
        school: data.school || 'DemoSchool'
      };

      const response = await fetch(`${this.baseURL}/teacher/register`, {
        method: 'POST',
        headers: { 'Content-Type': 'application/json' },
        body: JSON.stringify(requestData)
      });

      const result = await response.json();
      
      if (!response.ok || response.status !== 201) {
        throw new Error(result.error || result.message || 'Registration failed');
      }

<<<<<<< HEAD
      // Backend returns: { user: {...}, accessToken: "..." }
      this.setAuthData(result);
      return { 
        success: true, 
        data: result,
        user: result.user 
=======
      // Set auth data with the result
      if (result.accessToken) {
        this.setAuthData(result);
      }
      
      // Return success with user data
      return { 
        success: true, 
        data: {
          user: {
            ...result.user,
            role: 'teacher'
          },
          token: result.accessToken
        }
>>>>>>> e898e46e
      };
    } catch (error) {
      console.error('Teacher registration error:', error);
      return { success: false, error: error.message };
    }
  }

  /**
   * Teacher Login
   * Backend expects: { email, password }
   * Backend returns: { user: {...}, accessToken: "..." }
   */
  async loginTeacher(email, password) {
    try {
      const response = await fetch(`${this.baseURL}/teacher/login`, {
        method: 'POST',
        headers: { 'Content-Type': 'application/json' },
        body: JSON.stringify({ email, password })
      });

      const result = await response.json();
      
      if (!response.ok) {
        throw new Error(result.error || result.message || 'Login failed');
      }

      // Backend returns: { user: {...}, accessToken: "..." }
      // JWT identity is the email string; claims include role and school
      this.setAuthData(result);
      return { 
        success: true, 
        data: result,
        user: result.user
      };
    } catch (error) {
      console.error('Teacher login error:', error);
      return { success: false, error: error.message };
    }
  }

  /**
   * Verify Token
   * GET /api/auth/verify
   * Headers: Authorization: Bearer <JWT>
   * Returns basic JWT validity info
   */
  async verifyToken() {
    if (!this.token) {
      return { success: false, error: 'No token found' };
    }

    try {
      const response = await fetch(`${this.baseURL}/verify`, {
        method: 'GET',
        headers: {
          'Authorization': `Bearer ${this.token}`
        }
      });

      const result = await response.json();
      
      if (!response.ok || response.status === 401) {
        this.clearAuthData();
        throw new Error('Token verification failed');
      }

      return { success: true, data: result };
    } catch (error) {
      return { success: false, error: error.message };
    }
  }

  /**
   * Firebase Token Verification (optional, not used by upload flow)
   * GET /api/auth/firebase/verify
   */
  async verifyFirebaseToken(idToken) {
    try {
      const response = await fetch(`${this.baseURL}/firebase/verify`, {
        method: 'GET',
        headers: {
          'Authorization': `Bearer ${idToken}`
        }
      });

      const result = await response.json();
      
      if (!response.ok) {
        throw new Error('Firebase token verification failed');
      }

      return { success: true, data: result };
    } catch (error) {
      return { success: false, error: error.message };
    }
  }

  /**
   * Logout
   */
  logout() {
    this.clearAuthData();
    if (isBrowser) {
      window.location.href = '/';
    }
  }
}

export const authService = new AuthService();
export default authService;<|MERGE_RESOLUTION|>--- conflicted
+++ resolved
@@ -175,14 +175,6 @@
         throw new Error(result.error || result.message || 'Registration failed');
       }
 
-<<<<<<< HEAD
-      // Backend returns: { user: {...}, accessToken: "..." }
-      this.setAuthData(result);
-      return { 
-        success: true, 
-        data: result,
-        user: result.user 
-=======
       // Set auth data with the result
       if (result.accessToken) {
         this.setAuthData(result);
@@ -198,7 +190,6 @@
           },
           token: result.accessToken
         }
->>>>>>> e898e46e
       };
     } catch (error) {
       console.error('Teacher registration error:', error);
