import { createContext, useContext, useState, useEffect } from 'react';
import authService from '../services/auth.service';

const AuthContext = createContext(null);

export const useAuth = () => {
  const context = useContext(AuthContext);
  if (!context) {
    throw new Error('useAuth must be used within AuthProvider');
  }
  return context;
};

// Check if we're in a browser environment
const isBrowser = typeof window !== 'undefined';

export const AuthProvider = ({ children }) => {
  const [user, setUser] = useState(null);
  const [isAuthenticated, setIsAuthenticated] = useState(false);
  const [isLoading, setIsLoading] = useState(true);
  const [error, setError] = useState(null);

  // Check for existing session on mount (only in browser)
  useEffect(() => {
    if (isBrowser) {
      checkAuthStatus();
    } else {
      setIsLoading(false);
    }
  }, []);

  const checkAuthStatus = async () => {
    if (!isBrowser) {
      setIsLoading(false);
      return;
    }
    
    setIsLoading(true);
    try {
      // Check for traditional auth
      const currentUser = authService.getCurrentUser();
      const token = localStorage.getItem('accessToken');
      
      if (currentUser && token) {
        // Verify token with backend
        const result = await authService.verifyToken();
        
        if (result.success) {
          setUser(currentUser);
          setIsAuthenticated(true);
        } else {
          // Token invalid, clear auth data
          authService.clearAuthData();
          setUser(null);
          setIsAuthenticated(false);
        }
      }
    } catch (err) {
      console.error('Auth check failed:', err);
      setUser(null);
      setIsAuthenticated(false);
    } finally {
      setIsLoading(false);
    }
  };

  // Student Registration
  const registerStudent = async (data) => {
    setIsLoading(true);
    setError(null);
    
    try {
      const result = await authService.registerStudent(data);
      
      if (result.success) {
        setUser(result.data.user);
        setIsAuthenticated(true);
        return { success: true };
      } else {
        setError(result.error);
        return { success: false, error: result.error };
      }
    } catch (err) {
      const errorMsg = err.message || 'Registration failed';
      setError(errorMsg);
      return { success: false, error: errorMsg };
    } finally {
      setIsLoading(false);
    }
  };

  // Student Login
  const loginStudent = async (credentials) => {
    setIsLoading(true);
    setError(null);
    
    try {
<<<<<<< HEAD
      const result = await authService.loginStudent(credentials);
=======
      const result = await authService.loginStudent({ email, password });
>>>>>>> e898e46e
      
      if (result.success) {
        setUser(result.data.user);
        setIsAuthenticated(true);
        return { success: true };
      } else {
        setError(result.error);
        return { success: false, error: result.error };
      }
    } catch (err) {
      const errorMsg = err.message || 'Login failed';
      setError(errorMsg);
      return { success: false, error: errorMsg };
    } finally {
      setIsLoading(false);
    }
  };

  // Teacher Registration
  const registerTeacher = async (data) => {
    setIsLoading(true);
    setError(null);
    
    try {
      const result = await authService.registerTeacher(data);
      
      if (result.success) {
        // Set the user data from the result
        const userData = result.data?.user || result.user || { 
          ...data, 
          role: 'teacher',
          _id: Date.now().toString() 
        };
        
        setUser(userData);
        setIsAuthenticated(true);
        
        // Return the user data for navigation
        return { 
          success: true, 
          user: userData 
        };
      } else {
        setError(result.error);
        return { success: false, error: result.error };
      }
    } catch (err) {
      const errorMsg = err.message || 'Registration failed';
      setError(errorMsg);
      return { success: false, error: errorMsg };
    } finally {
      setIsLoading(false);
    }
  };

  // Teacher Login
  const loginTeacher = async (credentials) => {
    setIsLoading(true);
    setError(null);
    
    try {
<<<<<<< HEAD
      const result = await authService.loginTeacher(credentials);
=======
      const result = await authService.loginTeacher({ email, password });
>>>>>>> e898e46e
      
      if (result.success) {
        const userData = result.data?.user || result.user;
        setUser(userData);
        setIsAuthenticated(true);
        
        // Return the user data for navigation
        return { 
          success: true, 
          user: userData 
        };
      } else {
        setError(result.error);
        return { success: false, error: result.error };
      }
    } catch (err) {
      const errorMsg = err.message || 'Login failed';
      setError(errorMsg);
      return { success: false, error: errorMsg };
    } finally {
      setIsLoading(false);
    }
  };

  // Logout
  const logout = async () => {
    // Clear traditional auth
    authService.logout();
    setUser(null);
    setIsAuthenticated(false);
  };

  // Clear error
  const clearError = () => {
    setError(null);
  };

  const value = {
    user,
    isAuthenticated,
    isLoading,
    error,
    registerStudent,
    loginStudent,
    registerTeacher,
    loginTeacher,
    logout,
    clearError,
    checkAuthStatus,
  };

  return (
    <AuthContext.Provider value={value}>
      {children}
    </AuthContext.Provider>
  );
};

export default AuthContext;<|MERGE_RESOLUTION|>--- conflicted
+++ resolved
@@ -95,11 +95,7 @@
     setError(null);
     
     try {
-<<<<<<< HEAD
-      const result = await authService.loginStudent(credentials);
-=======
       const result = await authService.loginStudent({ email, password });
->>>>>>> e898e46e
       
       if (result.success) {
         setUser(result.data.user);
@@ -161,11 +157,7 @@
     setError(null);
     
     try {
-<<<<<<< HEAD
-      const result = await authService.loginTeacher(credentials);
-=======
       const result = await authService.loginTeacher({ email, password });
->>>>>>> e898e46e
       
       if (result.success) {
         const userData = result.data?.user || result.user;
