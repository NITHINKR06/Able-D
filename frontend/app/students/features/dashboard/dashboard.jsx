import { useState, useEffect, useContext } from 'react';
<<<<<<< HEAD
import { useNavigate } from 'react-router';
=======
>>>>>>> e898e46e
import { DocumentUpload } from '../document-upload/DocumentUpload';
import { AudioRecorder } from '../audio-input/AudioRecorder';
import QASection from './QASection';
import NotesList from '../notes/NotesList';
import { STUDENT_TYPES } from '../../../constants/studentTypes';
import { useAuth } from '../../../contexts/AuthContext';
import AdaptiveUIContext from '../../../contexts/AdaptiveUIContext';
import TTSContext from '../../../contexts/TTSContext';
import { TTSController } from '../../../components/tts/TTSController';
<<<<<<< HEAD
import teacherService from '../../../services/teacher.service';
import authService from '../../../services/auth.service';
=======
import notesService from '../../../services/notes.service';
>>>>>>> e898e46e

export function Dashboard({ studentType = 'vision' }) {
  const navigate = useNavigate();
  const [selectedClass, setSelectedClass] = useState('10');
  const [selectedSubject, setSelectedSubject] = useState('science');
  const [selectedTopic, setSelectedTopic] = useState('');
  const [subjects, setSubjects] = useState([]);
  const [topics, setTopics] = useState([]);
  const [loading, setLoading] = useState(false);
  const [error, setError] = useState(null);
  
  // Use context safely with fallback
  const adaptiveContext = useContext(AdaptiveUIContext);
  const uiSettings = adaptiveContext?.uiSettings || {};
  
  // Use auth context
  const { user, logout, isAuthenticated } = useAuth();
  
  // Use TTS context safely
  const ttsContext = useContext(TTSContext);
  const ttsEnabled = ttsContext?.isEnabled || false;
  const readPageContent = ttsContext?.readPageContent || (() => {});
  const announceNavigation = ttsContext?.announceNavigation || (() => {});
  const announceSuccess = ttsContext?.announceSuccess || (() => {});
  const announceError = ttsContext?.announceError || (() => {});
  const speak = ttsContext?.speak || (() => {});
  
  const studentConfig = Object.values(STUDENT_TYPES).find(
    type => type.value === studentType
  );

  // Redirect if not authenticated
  useEffect(() => {
    if (!isAuthenticated) {
      navigate('/auth/student');
    }
  }, [isAuthenticated, navigate]);

  // Load subjects when class changes
  useEffect(() => {
    if (selectedClass) {
      loadSubjects();
    }
  }, [selectedClass]);

  // Load topics when subject changes
  useEffect(() => {
    if (selectedClass && selectedSubject) {
      loadTopics();
    }
  }, [selectedClass, selectedSubject]);

  // Announce page navigation for TTS users
  useEffect(() => {
    if (ttsEnabled && studentType === 'vision') {
      announceNavigation('Dashboard', 'Your Adaptive Learning Dashboard');
      setTimeout(() => {
        readPageContent();
      }, 1500);
    }
<<<<<<< HEAD
  }, [ttsEnabled, studentType]);

  const loadSubjects = async () => {
    try {
      const school = authService.getCurrentSchool() || 'DemoSchool';
      const result = await teacherService.getSubjects(school, selectedClass);
      
      if (result.success) {
        setSubjects(result.data);
        if (result.data.length > 0 && !selectedSubject) {
          setSelectedSubject(result.data[0].value);
        }
      }
    } catch (err) {
      console.error('Failed to load subjects:', err);
    }
  };
=======
    
    // Fetch real notes from backend
    loadNotes();
  }, [sessionId, ttsEnabled, studentType]);
>>>>>>> e898e46e

  const loadTopics = async () => {
    try {
<<<<<<< HEAD
      const school = authService.getCurrentSchool() || 'DemoSchool';
      const result = await teacherService.getNotes({
        school,
        class: selectedClass,
        subject: selectedSubject
      });
      
      if (result.success) {
        // Extract unique topics from notes
        const uniqueTopics = [...new Set(result.data.map(note => note.topic || note.name))];
        setTopics(uniqueTopics.filter(Boolean));
        if (uniqueTopics.length > 0 && !selectedTopic) {
          setSelectedTopic(uniqueTopics[0]);
        }
      }
    } catch (err) {
      console.error('Failed to load topics:', err);
=======
      setLoading(true);
      setError(null);
      
      // Fetch notes based on student's class and subject
      const filters = {};
      if (studentInfo?.school) filters.school = studentInfo.school;
      if (studentInfo?.class) filters.className = studentInfo.class;
      if (studentInfo?.subject) filters.subject = studentInfo.subject;
      
      const result = await notesService.getNotes(filters);
      
      if (result.success) {
        // Transform the notes data to match the expected format
        const transformedNotes = result.data.map(note => ({
          id: note._id || note.id,
          title: note.topic || note.name || 'Untitled',
          content: note.text || note.content || '',
          subject: note.subject,
          class: note.class,
          createdAt: note.createdAt,
          uploadedBy: note.uploadedBy
        }));
        
        setNotes(transformedNotes);
        
        // Announce when notes are loaded
        if (ttsEnabled) {
          announceSuccess(`Loaded ${transformedNotes.length} notes`);
        }
      } else {
        // If no notes found or error, show welcome message
        setNotes([
          { 
            id: 1, 
            title: 'Welcome to Able-D', 
            content: 'No notes available yet. Your teacher will upload content soon!' 
          }
        ]);
        
        if (ttsEnabled) {
          announceSuccess('Dashboard loaded. No notes available yet.');
        }
      }
    } catch (err) {
      console.error('Failed to load notes:', err);
      setError('Failed to load notes. Please try again later.');
      
      // Show default welcome note on error
      setNotes([
        { 
          id: 1, 
          title: 'Welcome to Able-D', 
          content: 'Unable to load notes at this time. Please check your connection.' 
        }
      ]);
      
      if (ttsEnabled) {
        announceError('Failed to load notes');
      }
    } finally {
      setLoading(false);
>>>>>>> e898e46e
    }
  };

  const handleLogout = async () => {
    await logout();
    navigate('/');
  };

  const handleUploadComplete = (result) => {
    if (ttsEnabled) {
      announceSuccess('Document uploaded successfully');
    }
    // Reload topics after upload
    loadTopics();
  };

  const handleRecordingComplete = (result) => {
    if (ttsEnabled) {
      announceSuccess('Audio recording saved');
    }
    // Reload topics after recording
    loadTopics();
  };

  // Handle TTS reading for buttons
  const handleReadAloud = () => {
    if (ttsEnabled) {
      readPageContent();
    } else {
      const mainContent = document.querySelector('.dashboard-content') || document.querySelector('main');
      if (mainContent && window.speechSynthesis) {
        const text = mainContent.textContent;
        const utterance = new SpeechSynthesisUtterance(text);
        window.speechSynthesis.speak(utterance);
      }
    }
  };

  const getStudentTypeLabel = () => {
    const labels = {
      'vision': 'Visual Impairment',
      'hearing': 'Hearing Impairment',
      'dyslexie': 'Dyslexia',
      'adhd': 'ADHD',
      'autism': 'Autism Spectrum',
      'speech': 'Speech Impairment',
      'slow_learner': 'Slow Learner'
    };
    return labels[studentType] || 'General';
  };

  // Render different UI based on student type
  const renderDashboardContent = () => {
    switch (studentType) {
      case 'vision':
      case 'visually_impaired':
        return renderVisuallyImpairedDashboard();
      case 'hearing':
      case 'hearing_impaired':
        return renderHearingImpairedDashboard();
      case 'dyslexie':
        return renderDyslexiaDashboard();
      case 'slow_learner':
        return renderSlowLearnerDashboard();
      default:
        return renderDefaultDashboard();
    }
  };

  const renderVisuallyImpairedDashboard = () => (
    <div className="space-y-8 dashboard-content" role="main" aria-label="Audio Learning Dashboard">
      {/* Large, high-contrast header */}
      <div className="bg-blue-900 text-white p-6 rounded-xl">
        <h1 className="text-3xl font-bold mb-2">Audio Learning Dashboard</h1>
        <p className="text-xl">Voice-enabled interface for {user?.name || 'Student'}</p>
      </div>

      {/* TTS Information Banner */}
      {ttsEnabled && (
        <div className="bg-green-100 border-2 border-green-500 rounded-lg p-4" role="status" aria-live="polite">
          <div className="flex items-center gap-3">
            <span className="text-2xl">🔊</span>
            <div>
              <p className="font-semibold text-green-800">Text-to-Speech is Active</p>
              <p className="text-sm text-green-700">Use Alt+R to read page, Alt+S to stop, Alt+P to pause/resume</p>
            </div>
          </div>
        </div>
      )}

      {/* Class and Subject Selection */}
      <div className="bg-white rounded-xl shadow-lg p-6 border-4 border-gray-300">
        <h2 className="text-2xl font-bold mb-4">Select Your Class & Subject</h2>
        <div className="grid grid-cols-1 md:grid-cols-3 gap-4">
          <select
            value={selectedClass}
            onChange={(e) => setSelectedClass(e.target.value)}
            className="p-3 text-lg border-2 border-gray-300 rounded-lg focus:border-blue-500"
            aria-label="Select class"
          >
            {[6, 7, 8, 9, 10, 11, 12].map(cls => (
              <option key={cls} value={cls}>Class {cls}</option>
            ))}
          </select>
          
          <select
            value={selectedSubject}
            onChange={(e) => setSelectedSubject(e.target.value)}
            className="p-3 text-lg border-2 border-gray-300 rounded-lg focus:border-blue-500"
            aria-label="Select subject"
          >
            {subjects.map(subj => (
              <option key={subj.value} value={subj.value}>{subj.label}</option>
            ))}
          </select>

          {topics.length > 0 && (
            <select
              value={selectedTopic}
              onChange={(e) => setSelectedTopic(e.target.value)}
              className="p-3 text-lg border-2 border-gray-300 rounded-lg focus:border-blue-500"
              aria-label="Select topic"
            >
              <option value="">All Topics</option>
              {topics.map(topic => (
                <option key={topic} value={topic}>{topic}</option>
              ))}
            </select>
          )}
        </div>
      </div>

      {/* Voice Controls Section */}
      <div className="bg-white rounded-xl shadow-lg p-8 border-4 border-blue-500">
        <h2 className="text-2xl font-bold mb-6 text-blue-900">Voice Controls</h2>
        <div className="grid grid-cols-1 gap-6">
          <AudioRecorder 
            sessionId={`${selectedClass}-${selectedSubject}`} 
            onRecordingComplete={handleRecordingComplete} 
          />
          <button 
            onClick={handleReadAloud}
            className="p-6 bg-green-600 text-white text-xl rounded-lg hover:bg-green-700 focus:ring-4 focus:ring-green-300"
            aria-label="Read content aloud"
          >
            🔊 Read Content Aloud
          </button>
        </div>
      </div>

      {/* Q&A Section */}
      <div className="bg-white rounded-xl shadow-lg p-8 border-4 border-purple-500">
        <QASection 
          studentType={studentType}
          className={selectedClass}
          subject={selectedSubject}
          topic={selectedTopic}
        />
      </div>

      {/* Notes */}
      <div className="bg-white rounded-xl shadow-lg p-8 border-4 border-gray-300">
        <NotesList 
          studentType={studentType}
          className={selectedClass}
          subject={selectedSubject}
        />
      </div>

      {/* TTS Controller - floating controls */}
      {ttsEnabled && <TTSController position="bottom-right" />}
    </div>
  );

  const renderHearingImpairedDashboard = () => (
    <div className="space-y-6">
      {/* Visual header with icons */}
      <div className="bg-gradient-to-r from-green-500 to-green-600 text-white p-6 rounded-xl">
        <div className="flex items-center gap-4">
          <span className="text-4xl">👁️</span>
          <div>
            <h1 className="text-2xl font-bold">Visual Learning Dashboard</h1>
            <p className="text-lg">All content with visual descriptions</p>
          </div>
        </div>
      </div>

      {/* Class and Subject Selection */}
      <div className="bg-white rounded-lg shadow-lg p-6">
        <h2 className="text-xl font-bold mb-4">📚 Select Your Class & Subject</h2>
        <div className="grid grid-cols-1 md:grid-cols-3 gap-4">
          <select
            value={selectedClass}
            onChange={(e) => setSelectedClass(e.target.value)}
            className="p-3 border-2 border-gray-300 rounded-lg focus:border-green-500"
          >
            {[6, 7, 8, 9, 10, 11, 12].map(cls => (
              <option key={cls} value={cls}>Class {cls}</option>
            ))}
          </select>
          
          <select
            value={selectedSubject}
            onChange={(e) => setSelectedSubject(e.target.value)}
            className="p-3 border-2 border-gray-300 rounded-lg focus:border-green-500"
          >
            {subjects.map(subj => (
              <option key={subj.value} value={subj.value}>{subj.label}</option>
            ))}
          </select>

          {topics.length > 0 && (
            <select
              value={selectedTopic}
              onChange={(e) => setSelectedTopic(e.target.value)}
              className="p-3 border-2 border-gray-300 rounded-lg focus:border-green-500"
            >
              <option value="">All Topics</option>
              {topics.map(topic => (
                <option key={topic} value={topic}>{topic}</option>
              ))}
            </select>
          )}
        </div>
      </div>

      <div className="grid grid-cols-1 md:grid-cols-2 gap-6">
        {/* Visual Q&A */}
        <div className="bg-white rounded-lg shadow-lg p-6 border-2 border-blue-200">
          <h2 className="text-xl font-bold mb-4 flex items-center gap-2">
            <span>💬</span> Text Communication
          </h2>
          <QASection 
            studentType={studentType}
            className={selectedClass}
            subject={selectedSubject}
            topic={selectedTopic}
          />
        </div>

        {/* Document Upload */}
        <div className="bg-white rounded-lg shadow-lg p-6 border-2 border-green-200">
          <h2 className="text-xl font-bold mb-4 flex items-center gap-2">
            <span>📄</span> Upload Documents
          </h2>
          <DocumentUpload 
            sessionId={`${selectedClass}-${selectedSubject}`} 
            onUploadComplete={handleUploadComplete} 
          />
        </div>
      </div>

      {/* Structured Notes with visual indicators */}
      <div className="bg-white rounded-lg shadow-lg p-6">
        <NotesList 
          studentType={studentType}
          className={selectedClass}
          subject={selectedSubject}
        />
      </div>
    </div>
  );

  const renderDyslexiaDashboard = () => (
    <div className="space-y-6">
      {/* Dyslexia-friendly header */}
      <div className="bg-gradient-to-r from-purple-400 to-pink-400 text-white p-6 rounded-xl">
        <h1 className="text-3xl font-bold mb-2" style={{ fontFamily: 'OpenDyslexic, Arial, sans-serif' }}>
          Learning Dashboard
        </h1>
        <p className="text-xl">Content adapted for easier reading</p>
      </div>

      {/* Reading tips */}
      <div className="bg-yellow-50 border-2 border-yellow-300 rounded-lg p-4">
        <h3 className="font-bold mb-2">💡 Reading Tips:</h3>
        <ul className="list-disc list-inside space-y-1 text-sm">
          <li>Use the ruler guide to follow lines</li>
          <li>Take breaks every 10-15 minutes</li>
          <li>Adjust text size and spacing as needed</li>
          <li>Use colored overlays if helpful</li>
        </ul>
      </div>

      {/* Class and Subject Selection */}
      <div className="bg-white rounded-lg shadow-lg p-6">
        <h2 className="text-xl font-bold mb-4">Select Your Learning Area</h2>
        <div className="grid grid-cols-1 md:grid-cols-3 gap-4">
          <select
            value={selectedClass}
            onChange={(e) => setSelectedClass(e.target.value)}
            className="p-3 text-lg border-2 border-gray-300 rounded-lg focus:border-purple-500"
            style={{ fontFamily: 'OpenDyslexic, Arial, sans-serif' }}
          >
            {[6, 7, 8, 9, 10, 11, 12].map(cls => (
              <option key={cls} value={cls}>Class {cls}</option>
            ))}
          </select>
          
          <select
            value={selectedSubject}
            onChange={(e) => setSelectedSubject(e.target.value)}
            className="p-3 text-lg border-2 border-gray-300 rounded-lg focus:border-purple-500"
            style={{ fontFamily: 'OpenDyslexic, Arial, sans-serif' }}
          >
            {subjects.map(subj => (
              <option key={subj.value} value={subj.value}>{subj.label}</option>
            ))}
          </select>

          {topics.length > 0 && (
            <select
              value={selectedTopic}
              onChange={(e) => setSelectedTopic(e.target.value)}
              className="p-3 text-lg border-2 border-gray-300 rounded-lg focus:border-purple-500"
              style={{ fontFamily: 'OpenDyslexic, Arial, sans-serif' }}
            >
              <option value="">All Topics</option>
              {topics.map(topic => (
                <option key={topic} value={topic}>{topic}</option>
              ))}
            </select>
          )}
        </div>
      </div>

      {/* Adapted Notes */}
      <div className="bg-white rounded-lg shadow-lg p-6">
        <h2 className="text-xl font-bold mb-4" style={{ fontFamily: 'OpenDyslexic, Arial, sans-serif' }}>
          📖 Your Adapted Notes
        </h2>
        <NotesList 
          studentType={studentType}
          className={selectedClass}
          subject={selectedSubject}
        />
      </div>

      {/* Q&A Section */}
      <div className="bg-white rounded-lg shadow-lg p-6">
        <h2 className="text-xl font-bold mb-4" style={{ fontFamily: 'OpenDyslexic, Arial, sans-serif' }}>
          ❓ Ask Questions
        </h2>
        <QASection 
          studentType={studentType}
          className={selectedClass}
          subject={selectedSubject}
          topic={selectedTopic}
        />
      </div>
    </div>
  );

  const renderSlowLearnerDashboard = () => (
    <div className="space-y-8">
      {/* Friendly, encouraging header */}
      <div className="bg-gradient-to-r from-orange-400 to-orange-500 text-white p-8 rounded-2xl">
        <div className="flex items-center gap-4">
          <span className="text-5xl">🌟</span>
          <div>
            <h1 className="text-3xl font-bold">Learning Dashboard</h1>
            <p className="text-xl mt-2">Take your time - Learn at your own pace!</p>
          </div>
        </div>
      </div>

      {/* Step-by-step guide */}
      <div className="bg-blue-50 rounded-xl p-6 border-2 border-blue-300">
        <h2 className="text-xl font-bold mb-4 text-blue-900">📋 Today's Steps:</h2>
        <div className="space-y-3">
          <div className="flex items-center gap-3 p-3 bg-white rounded-lg">
            <span className="text-2xl">1️⃣</span>
            <span className="text-lg">Choose your class and subject</span>
          </div>
          <div className="flex items-center gap-3 p-3 bg-white rounded-lg">
            <span className="text-2xl">2️⃣</span>
            <span className="text-lg">Read through the simplified notes</span>
          </div>
          <div className="flex items-center gap-3 p-3 bg-white rounded-lg">
            <span className="text-2xl">3️⃣</span>
            <span className="text-lg">Ask questions if you need help</span>
          </div>
        </div>
      </div>

      {/* Simple Class Selection */}
      <div className="bg-white rounded-xl shadow-lg p-8 border-3 border-orange-200">
        <h2 className="text-2xl font-bold mb-6">📚 Choose What to Study</h2>
        <div className="grid grid-cols-1 md:grid-cols-3 gap-6">
          <div>
            <label className="block text-lg font-medium mb-2">Your Class:</label>
            <select
              value={selectedClass}
              onChange={(e) => setSelectedClass(e.target.value)}
              className="w-full p-4 text-lg border-2 border-orange-300 rounded-lg focus:border-orange-500"
            >
              {[6, 7, 8, 9, 10, 11, 12].map(cls => (
                <option key={cls} value={cls}>Class {cls}</option>
              ))}
            </select>
          </div>
          
          <div>
            <label className="block text-lg font-medium mb-2">Subject:</label>
            <select
              value={selectedSubject}
              onChange={(e) => setSelectedSubject(e.target.value)}
              className="w-full p-4 text-lg border-2 border-orange-300 rounded-lg focus:border-orange-500"
            >
              {subjects.map(subj => (
                <option key={subj.value} value={subj.value}>{subj.label}</option>
              ))}
            </select>
          </div>

          {topics.length > 0 && (
            <div>
              <label className="block text-lg font-medium mb-2">Topic:</label>
              <select
                value={selectedTopic}
                onChange={(e) => setSelectedTopic(e.target.value)}
                className="w-full p-4 text-lg border-2 border-orange-300 rounded-lg focus:border-orange-500"
              >
                <option value="">All Topics</option>
                {topics.map(topic => (
                  <option key={topic} value={topic}>{topic}</option>
                ))}
              </select>
            </div>
          )}
        </div>
      </div>

      {/* Visual notes with icons */}
      <div className="bg-white rounded-xl shadow-lg p-8">
        <h2 className="text-2xl font-bold mb-6 flex items-center gap-3">
          <span className="text-3xl">📖</span>
          Your Study Notes
        </h2>
        <NotesList 
          studentType={studentType}
          className={selectedClass}
          subject={selectedSubject}
        />
      </div>

      {/* Simplified Q&A with examples */}
      <div className="bg-white rounded-xl shadow-lg p-8 border-3 border-green-200">
        <h2 className="text-2xl font-bold mb-6 flex items-center gap-3">
          <span className="text-3xl">❓</span>
          Ask Questions
        </h2>
        <p className="text-gray-600 mb-4 text-lg">
          Example: "What does this word mean?" or "Can you explain this again?"
        </p>
        <QASection 
          studentType={studentType}
          className={selectedClass}
          subject={selectedSubject}
          topic={selectedTopic}
        />
      </div>
    </div>
  );

  const renderDefaultDashboard = () => (
    <div className="space-y-6">
      <div className="bg-gradient-to-r from-blue-500 to-blue-600 text-white p-6 rounded-xl">
        <h1 className="text-2xl font-bold">Student Learning Dashboard</h1>
        <p className="text-lg mt-2">Welcome back, {user?.name || 'Student'}!</p>
      </div>

      {/* Class and Subject Selection */}
      <div className="bg-white rounded-lg shadow p-6">
        <h2 className="text-xl font-bold mb-4">Select Your Class & Subject</h2>
        <div className="grid grid-cols-1 md:grid-cols-3 gap-4">
          <select
            value={selectedClass}
            onChange={(e) => setSelectedClass(e.target.value)}
            className="p-3 border rounded-lg focus:ring-2 focus:ring-blue-500"
          >
            {[6, 7, 8, 9, 10, 11, 12].map(cls => (
              <option key={cls} value={cls}>Class {cls}</option>
            ))}
          </select>
          
          <select
            value={selectedSubject}
            onChange={(e) => setSelectedSubject(e.target.value)}
            className="p-3 border rounded-lg focus:ring-2 focus:ring-blue-500"
          >
            {subjects.map(subj => (
              <option key={subj.value} value={subj.value}>{subj.label}</option>
            ))}
          </select>

          {topics.length > 0 && (
            <select
              value={selectedTopic}
              onChange={(e) => setSelectedTopic(e.target.value)}
              className="p-3 border rounded-lg focus:ring-2 focus:ring-blue-500"
            >
              <option value="">All Topics</option>
              {topics.map(topic => (
                <option key={topic} value={topic}>{topic}</option>
              ))}
            </select>
          )}
        </div>
      </div>

      <div className="grid grid-cols-1 md:grid-cols-2 gap-6">
        <div className="space-y-6">
          <QASection 
            studentType={studentType}
            className={selectedClass}
            subject={selectedSubject}
            topic={selectedTopic}
          />
        </div>
        <div className="bg-white rounded-lg shadow p-6">
          <NotesList 
            studentType={studentType}
            className={selectedClass}
            subject={selectedSubject}
          />
        </div>
      </div>
    </div>
  );

  return (
    <div className="min-h-screen bg-gray-50 p-4 md:p-6 lg:p-8">
      {/* User info and logout */}
      <div className="max-w-7xl mx-auto mb-6">
        <div className="flex justify-between items-center bg-white rounded-lg shadow p-4">
          <div className="flex items-center gap-3">
            <span className="text-2xl">
              {studentType === 'vision' ? '👁️' :
               studentType === 'hearing' ? '👂' :
               studentType === 'dyslexie' ? '📖' :
               studentType === 'slow_learner' ? '🌟' : '📚'}
            </span>
            <div>
              <p className="text-sm text-gray-600">Logged in as Student</p>
              <p className="font-semibold">{user?.name || 'Student'} - {getStudentTypeLabel()}</p>
            </div>
          </div>
          <button 
            onClick={handleLogout}
            className="px-4 py-2 bg-red-500 text-white rounded-lg hover:bg-red-600 transition-colors"
          >
            Logout
          </button>
        </div>
      </div>

      {/* Render appropriate dashboard based on student type */}
      <div className="max-w-7xl mx-auto">
        {renderDashboardContent()}
      </div>
    </div>
  );
}

export default Dashboard;<|MERGE_RESOLUTION|>--- conflicted
+++ resolved
@@ -1,8 +1,4 @@
 import { useState, useEffect, useContext } from 'react';
-<<<<<<< HEAD
-import { useNavigate } from 'react-router';
-=======
->>>>>>> e898e46e
 import { DocumentUpload } from '../document-upload/DocumentUpload';
 import { AudioRecorder } from '../audio-input/AudioRecorder';
 import QASection from './QASection';
@@ -12,12 +8,7 @@
 import AdaptiveUIContext from '../../../contexts/AdaptiveUIContext';
 import TTSContext from '../../../contexts/TTSContext';
 import { TTSController } from '../../../components/tts/TTSController';
-<<<<<<< HEAD
-import teacherService from '../../../services/teacher.service';
-import authService from '../../../services/auth.service';
-=======
 import notesService from '../../../services/notes.service';
->>>>>>> e898e46e
 
 export function Dashboard({ studentType = 'vision' }) {
   const navigate = useNavigate();
@@ -78,52 +69,13 @@
         readPageContent();
       }, 1500);
     }
-<<<<<<< HEAD
-  }, [ttsEnabled, studentType]);
-
-  const loadSubjects = async () => {
-    try {
-      const school = authService.getCurrentSchool() || 'DemoSchool';
-      const result = await teacherService.getSubjects(school, selectedClass);
-      
-      if (result.success) {
-        setSubjects(result.data);
-        if (result.data.length > 0 && !selectedSubject) {
-          setSelectedSubject(result.data[0].value);
-        }
-      }
-    } catch (err) {
-      console.error('Failed to load subjects:', err);
-    }
-  };
-=======
     
     // Fetch real notes from backend
     loadNotes();
   }, [sessionId, ttsEnabled, studentType]);
->>>>>>> e898e46e
-
-  const loadTopics = async () => {
+
+  const loadSubjects = async () => {
     try {
-<<<<<<< HEAD
-      const school = authService.getCurrentSchool() || 'DemoSchool';
-      const result = await teacherService.getNotes({
-        school,
-        class: selectedClass,
-        subject: selectedSubject
-      });
-      
-      if (result.success) {
-        // Extract unique topics from notes
-        const uniqueTopics = [...new Set(result.data.map(note => note.topic || note.name))];
-        setTopics(uniqueTopics.filter(Boolean));
-        if (uniqueTopics.length > 0 && !selectedTopic) {
-          setSelectedTopic(uniqueTopics[0]);
-        }
-      }
-    } catch (err) {
-      console.error('Failed to load topics:', err);
-=======
       setLoading(true);
       setError(null);
       
@@ -185,7 +137,28 @@
       }
     } finally {
       setLoading(false);
->>>>>>> e898e46e
+    }
+  };
+
+  const loadTopics = async () => {
+    try {
+      const school = authService.getCurrentSchool() || 'DemoSchool';
+      const result = await teacherService.getNotes({
+        school,
+        class: selectedClass,
+        subject: selectedSubject
+      });
+      
+      if (result.success) {
+        // Extract unique topics from notes
+        const uniqueTopics = [...new Set(result.data.map(note => note.topic || note.name))];
+        setTopics(uniqueTopics.filter(Boolean));
+        if (uniqueTopics.length > 0 && !selectedTopic) {
+          setSelectedTopic(uniqueTopics[0]);
+        }
+      }
+    } catch (err) {
+      console.error('Failed to load topics:', err);
     }
   };
 
